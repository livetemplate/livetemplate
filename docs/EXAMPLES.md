--- conflicted
+++ resolved
@@ -1093,20 +1093,6 @@
     }
     defer page.Close()
 
-<<<<<<< HEAD
-```go
-// Old API (if you had it)
-// renderer := statetemplate.NewRenderer(config)
-// renderer.AddTemplate("name", content)
-
-// New API
-renderer := statetemplate.NewRenderer()
-renderer.Parse(content) // or ParseFiles, ParseGlob, ParseFS
-
-// Update types changed
-// Update -> Update
-// Renderer -> Renderer
-=======
     // 2. Handle fragment generation errors
     _, err = page.RenderFragments(context.Background(), map[string]interface{}{
         "Data": "Updated data",
@@ -1130,7 +1116,6 @@
         }
     }
 }
->>>>>>> abfb3063
 ```
 
-This comprehensive examples guide demonstrates the full capabilities of LiveTemplate v1.0, including security, performance, multi-tenancy, and real-world integration patterns.+This comprehensive examples guide demonstrates the full capabilities of LiveTemplate v0.1, including security, performance, multi-tenancy, and real-world integration patterns.